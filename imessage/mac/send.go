// mautrix-imessage - A Matrix-iMessage puppeting bridge.
// Copyright (C) 2021 Tulir Asokan
//
// This program is free software: you can redistribute it and/or modify
// it under the terms of the GNU Affero General Public License as published by
// the Free Software Foundation, either version 3 of the License, or
// (at your option) any later version.
//
// This program is distributed in the hope that it will be useful,
// but WITHOUT ANY WARRANTY; without even the implied warranty of
// MERCHANTABILITY or FITNESS FOR A PARTICULAR PURPOSE.  See the
// GNU Affero General Public License for more details.
//
// You should have received a copy of the GNU Affero General Public License
// along with this program.  If not, see <https://www.gnu.org/licenses/>.

package mac

import (
	"bytes"
	"errors"
	"fmt"
	"io"
	"io/ioutil"
	"os"
	"os/exec"
	"path/filepath"
	"strings"
	"time"

	"go.mau.fi/mautrix-imessage/imessage"
)

const sendMessage = `
on run {targetChatID, messageText}
	tell application "Messages"
		send messageText to chat id targetChatID
	end tell
end run
`

const sendMessageWithService = `
on run {targetChatID, messageText}
	tell application "Messages"
		set theService to 1st service whose service type = %s
		send messageText to chat id targetChatID of theService
	end tell
end run
`

const sendMessageBuddy = `
on run {targetBuddyID, messageText}
	tell application "Messages"
		set theService to 1st service whose service type = %s
		set theBuddy to a reference to buddy targetBuddyID of theService
		send messageText to theBuddy
	end tell
end run
`

const sendFile = `
on run {targetChatID, filePath}
	tell application "Messages"
		send filePath as POSIX file to chat id targetChatID
	end tell
end run
`

const sendFileWithService = `
on run {targetChatID, filePath}
	tell application "Messages"
		set theService to 1st service whose service type = %s
		send filePath as POSIX file to chat id targetChatID of theService
	end tell
end run
`

const sendFileBuddy = `
on run {targetBuddyID, messageText}
	tell application "Messages"
		set theService to 1st service whose service type = %s
		set theBuddy to a reference to buddy targetBuddyID of theService
		send filePath as POSIX file to theBuddy
	end tell
end run
`

func runOsascript(script string, args ...string) (string, error) {
	args = append([]string{"-"}, args...)
	cmd := exec.Command("osascript", args...)

	var errorBuf bytes.Buffer
	cmd.Stderr = &errorBuf

	// Make sure Wait is always called even if something fails.
	defer func() {
		go func() {
			_ = cmd.Wait()
		}()
	}()

	var stdin io.WriteCloser
	var err error
	if stdin, err = cmd.StdinPipe(); err != nil {
		err = fmt.Errorf("failed to open stdin pipe: %w", err)
	} else if err = cmd.Start(); err != nil {
		err = fmt.Errorf("failed to run osascript: %w", err)
	} else if _, err = io.WriteString(stdin, script); err != nil {
		err = fmt.Errorf("failed to send script to osascript: %w", err)
	} else if err = stdin.Close(); err != nil {
		err = fmt.Errorf("failed to close stdin pipe: %w", err)
	} else if err = cmd.Wait(); err != nil {
		err = fmt.Errorf("failed to wait for osascript: %w (stderr: %s)", err, strings.TrimSpace(errorBuf.String()))
	}
	return errorBuf.String(), err
}

func runOsascriptWithoutOutput(script string, args ...string) error {
	stderr, err := runOsascript(script, args...)
	if err != nil {
		return err
	} else if len(stderr) > 0 {
		return fmt.Errorf("osascript returned error: %s", stderr)
	}
	return nil
}

func is1728Error(err error) bool {
	if err == nil {
		return false
	}
	exitErr := &exec.ExitError{}
	return errors.As(err, &exitErr) && exitErr.ExitCode() == 1 && strings.Contains(err.Error(), "-1728")
}

type Track1728Payload struct {
	Location int  `json:"1728_location"`
	Final    bool `json:"1728_final"`
}

func (mac *macOSDatabase) sendMessageWithRetry(script, fallbackScript1, fallbackScript2 string, identifier imessage.Identifier, param string) error {
	err := runOsascriptWithoutOutput(script, identifier.String(), param)
	if is1728Error(err) {
		_ = mac.bridge.GetIPC().Send("track-1728", &Track1728Payload{1, false})
		mac.log.Warnln("Retrying failed send in 1 second:", err)
		time.Sleep(1 * time.Second)
		err = runOsascriptWithoutOutput(fmt.Sprintf(fallbackScript1, identifier.Service), identifier.String(), param)
		if is1728Error(err) {
			_ = mac.bridge.GetIPC().Send("track-1728", &Track1728Payload{2, identifier.IsGroup})
			mac.log.Warnfln("Send failed again after retry: %v, collecting debug info for %s", err, identifier.String())
			mac.collect1728DebugInfo(identifier)
			if !identifier.IsGroup {
				mac.log.Debugln("Retrying -1728 send error using sendMessageBuddy script")
				err = runOsascriptWithoutOutput(fmt.Sprintf(fallbackScript2, identifier.Service), identifier.LocalID, param)
				if is1728Error(err) {
					_ = mac.bridge.GetIPC().Send("track-1728", &Track1728Payload{3, true})
					mac.log.Warnln("Send failed again after second retry:", err)
				}
			}
		}
	}
	return err
}

<<<<<<< HEAD
func (mac *macOSDatabase) SendMessage(chatID, text string, replyTo string, replyToPart int) (*imessage.SendResponse, error) {
	return nil, mac.runOsascriptWithRetry(sendMessage, chatID, text)
}

func (mac *macOSDatabase) SendFile(chatID, filename string, data []byte, replyTo string, replyToPart int) (*imessage.SendResponse, error) {
	dir, err := ioutil.TempDir("", "mautrix-imessage-upload")
=======
func (mac *macOSDatabase) SendMessage(chatID, text string) (*imessage.SendResponse, error) {
	return nil, mac.sendMessageWithRetry(sendMessage, sendMessageWithService, sendMessageBuddy, imessage.ParseIdentifier(chatID), text)
}

func (mac *macOSDatabase) SendFile(chatID, filename string, data []byte) (*imessage.SendResponse, error) {
	dir, err := imessage.TempDir("mautrix-imessage-upload")
>>>>>>> 59e2d625
	if err != nil {
		return nil, fmt.Errorf("failed to create temp dir: %w", err)
	}
	filePath := filepath.Join(dir, filename)
	err = ioutil.WriteFile(filePath, data, 0640)
	if err != nil {
		return nil, fmt.Errorf("failed to write data to temp file: %w", err)
	}
	err = mac.sendMessageWithRetry(sendFile, sendFileWithService, sendFileBuddy, imessage.ParseIdentifier(chatID), filePath)
	go func() {
		// TODO maybe log when the file gets removed
		// Random sleep to make sure the message has time to get sent
		time.Sleep(60 * time.Second)
		_ = os.Remove(filePath)
		_ = os.Remove(dir)
	}()
	return nil, err
}

func (mac *macOSDatabase) SendTapback(chatID, targetGUID string, targetPart int, tapback imessage.TapbackType, remove bool) (*imessage.SendResponse, error) {
	return nil, nil
}

func (mac *macOSDatabase) SendReadReceipt(chatID, readUpTo string) error {
	return nil
}

func (mac *macOSDatabase) SendTypingNotification(chatID string, typing bool) error {
	return nil
}<|MERGE_RESOLUTION|>--- conflicted
+++ resolved
@@ -162,21 +162,12 @@
 	return err
 }
 
-<<<<<<< HEAD
 func (mac *macOSDatabase) SendMessage(chatID, text string, replyTo string, replyToPart int) (*imessage.SendResponse, error) {
-	return nil, mac.runOsascriptWithRetry(sendMessage, chatID, text)
-}
-
-func (mac *macOSDatabase) SendFile(chatID, filename string, data []byte, replyTo string, replyToPart int) (*imessage.SendResponse, error) {
-	dir, err := ioutil.TempDir("", "mautrix-imessage-upload")
-=======
-func (mac *macOSDatabase) SendMessage(chatID, text string) (*imessage.SendResponse, error) {
 	return nil, mac.sendMessageWithRetry(sendMessage, sendMessageWithService, sendMessageBuddy, imessage.ParseIdentifier(chatID), text)
 }
 
 func (mac *macOSDatabase) SendFile(chatID, filename string, data []byte) (*imessage.SendResponse, error) {
 	dir, err := imessage.TempDir("mautrix-imessage-upload")
->>>>>>> 59e2d625
 	if err != nil {
 		return nil, fmt.Errorf("failed to create temp dir: %w", err)
 	}
