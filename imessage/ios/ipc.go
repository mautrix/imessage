// mautrix-imessage - A Matrix-iMessage puppeting bridge.
// Copyright (C) 2021 Tulir Asokan
//
// This program is free software: you can redistribute it and/or modify
// it under the terms of the GNU Affero General Public License as published by
// the Free Software Foundation, either version 3 of the License, or
// (at your option) any later version.
//
// This program is distributed in the hope that it will be useful,
// but WITHOUT ANY WARRANTY; without even the implied warranty of
// MERCHANTABILITY or FITNESS FOR A PARTICULAR PURPOSE.  See the
// GNU Affero General Public License for more details.
//
// You should have received a copy of the GNU Affero General Public License
// along with this program.  If not, see <https://www.gnu.org/licenses/>.

package ios

import (
	"context"
	"encoding/base64"
	"encoding/json"
	"fmt"
	"io/ioutil"
	"math"
	"os"
	"path/filepath"
	"time"

	"github.com/gabriel-vasile/mimetype"
	log "maunium.net/go/maulogger/v2"

	"go.mau.fi/mautrix-imessage/imessage"
	"go.mau.fi/mautrix-imessage/ipc"
)

const (
	IncomingMessage            ipc.Command = "message"
	IncomingReadReceipt        ipc.Command = "read_receipt"
	IncomingTypingNotification ipc.Command = "typing"
	IncomingChat               ipc.Command = "chat"
	IncomingServerPing         ipc.Command = "server_ping"
	IncomingBridgeStatus       ipc.Command = "bridge_status"
)

func floatToTime(unix float64) time.Time {
	sec, dec := math.Modf(unix)
	return time.Unix(int64(sec), int64(dec*(1e9)))
}

func timeToFloat(time time.Time) float64 {
	if time.IsZero() {
		return 0
	}
	return float64(time.Unix()) + float64(time.Nanosecond())/1e9
}

type APIWithIPC interface {
	imessage.API
	SetIPC(*ipc.Processor)
}

type iOSConnector struct {
	IPC         *ipc.Processor
	bridge      imessage.Bridge
	log         log.Logger
	messageChan chan *imessage.Message
	receiptChan chan *imessage.ReadReceipt
	typingChan  chan *imessage.TypingNotification
	chatChan    chan *imessage.ChatInfo
	isAndroid   bool
}

func NewPlainiOSConnector(logger log.Logger, bridge imessage.Bridge) APIWithIPC {
	return &iOSConnector{
		log:         logger,
		bridge:      bridge,
		messageChan: make(chan *imessage.Message, 256),
		receiptChan: make(chan *imessage.ReadReceipt, 32),
		typingChan:  make(chan *imessage.TypingNotification, 32),
		chatChan:    make(chan *imessage.ChatInfo, 32),
		isAndroid:   bridge.GetConnectorConfig().Platform == "android",
	}
}

func NewiOSConnector(bridge imessage.Bridge) (imessage.API, error) {
	ios := NewPlainiOSConnector(bridge.GetLog().Sub("iMessage").Sub("iOS"), bridge)
	ios.SetIPC(bridge.GetIPC())
	return ios, nil
}

func init() {
	imessage.Implementations["ios"] = NewiOSConnector
	imessage.Implementations["android"] = NewiOSConnector
}

func (ios *iOSConnector) SetIPC(proc *ipc.Processor) {
	ios.IPC = proc
}

func (ios *iOSConnector) Start() error {
	ios.IPC.SetHandler(IncomingMessage, ios.handleIncomingMessage)
	ios.IPC.SetHandler(IncomingReadReceipt, ios.handleIncomingReadReceipt)
	ios.IPC.SetHandler(IncomingTypingNotification, ios.handleIncomingTypingNotification)
	ios.IPC.SetHandler(IncomingChat, ios.handleIncomingChat)
	ios.IPC.SetHandler(IncomingServerPing, ios.handleIncomingServerPing)
	ios.IPC.SetHandler(IncomingBridgeStatus, ios.handleIncomingStatus)
	return nil
}

func (ios *iOSConnector) Stop() {}

func (ios *iOSConnector) postprocessMessage(message *imessage.Message) {
	if !message.IsFromMe {
		message.Sender = imessage.ParseIdentifier(message.JSONSenderGUID)
	}
	if len(message.JSONTargetGUID) > 0 {
		message.Target = imessage.ParseIdentifier(message.JSONTargetGUID)
	}
	message.Time = floatToTime(message.JSONUnixTime)
	message.ReadAt = floatToTime(message.JSONUnixReadAt)
	if message.Tapback != nil {
		_, err := message.Tapback.Parse()
		if err != nil {
			ios.log.Warnfln("Failed to parse tapback in %s: %v", message.GUID, err)
		}
	}
	if len(message.NewGroupName) > 0 && message.ItemType != imessage.ItemTypeName {
		ios.log.Warnfln("Autocorrecting item_type of message %s where new_group_name is set to %d (name change)", message.GUID, imessage.ItemTypeName)
		message.ItemType = imessage.ItemTypeName
	} else if message.ItemType == imessage.ItemTypeMessage && message.GroupActionType > 0 {
		ios.log.Warnfln("Autocorrecting item_type of message %s where group_action_type is set to %d (avatar change)", message.GUID, imessage.ItemTypeAvatar)
		message.ItemType = imessage.ItemTypeAvatar
	}
	if message.Attachment != nil && message.Attachments == nil {
		ios.log.Warnfln("Autocorrecting single attachment -> attachments array in message %s", message.GUID)
		message.Attachments = []*imessage.Attachment{message.Attachment}
	} else if message.Attachments != nil && len(message.Attachments) > 0 && message.Attachment == nil {
		message.Attachment = message.Attachments[0]
	}
}

func (ios *iOSConnector) handleIncomingMessage(data json.RawMessage) interface{} {
	var message imessage.Message
	err := json.Unmarshal(data, &message)
	if err != nil {
		ios.log.Warnln("Failed to parse incoming message: %v", err)
		return nil
	}
	ios.postprocessMessage(&message)
	select {
	case ios.messageChan <- &message:
	default:
		ios.log.Warnln("Incoming message buffer is full")
	}
	return nil
}

func (ios *iOSConnector) handleIncomingReadReceipt(data json.RawMessage) interface{} {
	var receipt imessage.ReadReceipt
	err := json.Unmarshal(data, &receipt)
	if err != nil {
		ios.log.Warnln("Failed to parse incoming read receipt: %v", err)
		return nil
	}
	receipt.ReadAt = floatToTime(receipt.JSONUnixReadAt)

	select {
	case ios.receiptChan <- &receipt:
	default:
		ios.log.Warnln("Incoming receipt buffer is full")
	}
	return nil
}

func (ios *iOSConnector) handleIncomingTypingNotification(data json.RawMessage) interface{} {
	var notif imessage.TypingNotification
	err := json.Unmarshal(data, &notif)
	if err != nil {
		ios.log.Warnln("Failed to parse incoming typing notification: %v", err)
		return nil
	}
	select {
	case ios.typingChan <- &notif:
	default:
		ios.log.Warnln("Incoming typing notification buffer is full")
	}
	return nil
}

func (ios *iOSConnector) handleIncomingChat(data json.RawMessage) interface{} {
	var chat imessage.ChatInfo
	err := json.Unmarshal(data, &chat)
	if err != nil {
		ios.log.Warnln("Failed to parse incoming chat:", err)
		return nil
	}
	chat.Identifier = imessage.ParseIdentifier(chat.JSONChatGUID)
	select {
	case ios.chatChan <- &chat:
	default:
		ios.log.Warnln("Incoming chat buffer is full")
	}
	return nil
}

func (ios *iOSConnector) handleIncomingServerPing(_ json.RawMessage) interface{} {
	start, server, end := ios.bridge.PingServer()
	return &PingServerResponse{
		Start:  timeToFloat(start),
		Server: timeToFloat(server),
		End:    timeToFloat(end),
	}
}

func (ios *iOSConnector) handleIncomingStatus(data json.RawMessage) interface{} {
	var state imessage.BridgeStatus
	err := json.Unmarshal(data, &state)
	if err != nil {
		ios.log.Warnln("Failed to parse incoming status update:", err)
		return nil
	}
	ios.bridge.SendBridgeStatus(state)
	return nil
}

func (ios *iOSConnector) GetMessagesSinceDate(chatID string, minDate time.Time) ([]*imessage.Message, error) {
	resp := make([]*imessage.Message, 0)
	err := ios.IPC.Request(context.Background(), ReqGetMessagesAfter, &GetMessagesAfterRequest{
		ChatGUID:  chatID,
		Timestamp: timeToFloat(minDate),
	}, &resp)
	for _, msg := range resp {
		ios.postprocessMessage(msg)
	}
	return resp, err
}

func (ios *iOSConnector) GetMessagesWithLimit(chatID string, limit int) ([]*imessage.Message, error) {
	resp := make([]*imessage.Message, 0)
	err := ios.IPC.Request(context.Background(), ReqGetRecentMessages, &GetRecentMessagesRequest{
		ChatGUID: chatID,
		Limit:    limit,
	}, &resp)
	for _, msg := range resp {
		ios.postprocessMessage(msg)
	}
	return resp, err
}

func (ios *iOSConnector) GetChatsWithMessagesAfter(minDate time.Time) (resp []string, err error) {
	return resp, ios.IPC.Request(context.Background(), ReqGetChats, &GetChatsRequest{
		MinTimestamp: timeToFloat(minDate),
	}, &resp)
}

func (ios *iOSConnector) MessageChan() <-chan *imessage.Message {
	return ios.messageChan
}

func (ios *iOSConnector) ReadReceiptChan() <-chan *imessage.ReadReceipt {
	return ios.receiptChan
}

func (ios *iOSConnector) TypingNotificationChan() <-chan *imessage.TypingNotification {
	return ios.typingChan
}

func (ios *iOSConnector) ChatChan() <-chan *imessage.ChatInfo {
	return ios.chatChan
}

func (ios *iOSConnector) GetContactInfo(identifier string) (*imessage.Contact, error) {
	var resp imessage.Contact
	err := ios.IPC.Request(context.Background(), ReqGetContact, &GetContactRequest{UserGUID: identifier}, &resp)
	if len(resp.AvatarB64) > 0 {
		var b64err error
		resp.Avatar, b64err = base64.StdEncoding.DecodeString(resp.AvatarB64)
		if b64err != nil {
			ios.log.Warnfln("Failed to decode avatar of %s: %v", identifier, b64err)
		}
	}
	return &resp, err
}

func (ios *iOSConnector) GetChatInfo(chatID string) (*imessage.ChatInfo, error) {
	var resp imessage.ChatInfo
	err := ios.IPC.Request(context.Background(), ReqGetChat, &GetChatRequest{ChatGUID: chatID}, &resp)
	return &resp, err
}

func (ios *iOSConnector) GetGroupAvatar(chatID string) (*imessage.Attachment, error) {
	var resp imessage.Attachment
	err := ios.IPC.Request(context.Background(), ReqGetChatAvatar, &GetChatRequest{ChatGUID: chatID}, &resp)
	return &resp, err
}

func (ios *iOSConnector) SendMessage(chatID, text string, replyTo string, replyToPart int) (*imessage.SendResponse, error) {
	var resp imessage.SendResponse
	err := ios.IPC.Request(context.Background(), ReqSendMessage, &SendMessageRequest{
		ChatGUID:    chatID,
		Text:        text,
		ReplyTo:     replyTo,
		ReplyToPart: replyToPart,
	}, &resp)
	return &resp, err
}

<<<<<<< HEAD
func (ios *iOSConnector) SendFile(chatID, filename string, data []byte, replyTo string, replyToPart int) (*imessage.SendResponse, error) {
	dir, err := ioutil.TempDir("", "mautrix-imessage-upload")
=======
func (ios *iOSConnector) SendFile(chatID, filename string, data []byte) (*imessage.SendResponse, error) {
	dir, err := imessage.TempDir("mautrix-imessage-upload")
>>>>>>> 59e2d625
	if err != nil {
		return nil, fmt.Errorf("failed to create temp dir: %w", err)
	}
	defer os.Remove(dir)
	filePath := filepath.Join(dir, filename)
	err = ioutil.WriteFile(filePath, data, 0640)
	if err != nil {
		return nil, fmt.Errorf("failed to write data to temp file: %w", err)
	}
	defer os.Remove(filePath)

	var resp imessage.SendResponse
	err = ios.IPC.Request(context.Background(), ReqSendMedia, &SendMediaRequest{
		ChatGUID: chatID,
		Attachment: imessage.Attachment{
			FileName:   filename,
			PathOnDisk: filePath,
			MimeType:   mimetype.Detect(data).String(),
		},
		ReplyTo:     replyTo,
		ReplyToPart: replyToPart,
	}, &resp)
	return &resp, err
}

func (ios *iOSConnector) SendTapback(chatID, targetGUID string, targetPart int, tapback imessage.TapbackType, remove bool) (*imessage.SendResponse, error) {
	if remove {
		tapback += imessage.TapbackRemoveOffset
	}
	var resp imessage.SendResponse
	err := ios.IPC.Request(context.Background(), ReqSendTapback, &SendTapbackRequest{
		ChatGUID:   chatID,
		TargetGUID: targetGUID,
		TargetPart: targetPart,
		Type:       tapback,
	}, &resp)
	if err != nil {
		return nil, err
	}
	return &resp, err
}

func (ios *iOSConnector) SendReadReceipt(chatID, readUpTo string) error {
	return ios.IPC.Send(ReqSendReadReceipt, &SendReadReceiptRequest{
		ChatGUID: chatID,
		ReadUpTo: readUpTo,
	})
}

func (ios *iOSConnector) SendTypingNotification(chatID string, typing bool) error {
	return ios.IPC.Send(ReqSetTyping, &SetTypingRequest{
		ChatGUID: chatID,
		Typing:   typing,
	})
}

func (ios *iOSConnector) Capabilities() imessage.ConnectorCapabilities {
	return imessage.ConnectorCapabilities{
		MessageSendResponses:    true,
		SendTapbacks:            !ios.isAndroid,
		SendReadReceipts:        !ios.isAndroid,
		SendTypingNotifications: !ios.isAndroid,
	}
}<|MERGE_RESOLUTION|>--- conflicted
+++ resolved
@@ -306,13 +306,8 @@
 	return &resp, err
 }
 
-<<<<<<< HEAD
 func (ios *iOSConnector) SendFile(chatID, filename string, data []byte, replyTo string, replyToPart int) (*imessage.SendResponse, error) {
-	dir, err := ioutil.TempDir("", "mautrix-imessage-upload")
-=======
-func (ios *iOSConnector) SendFile(chatID, filename string, data []byte) (*imessage.SendResponse, error) {
 	dir, err := imessage.TempDir("mautrix-imessage-upload")
->>>>>>> 59e2d625
 	if err != nil {
 		return nil, fmt.Errorf("failed to create temp dir: %w", err)
 	}
