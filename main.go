// mautrix-imessage - A Matrix-iMessage puppeting bridge.
// Copyright (C) 2022 Tulir Asokan
//
// This program is free software: you can redistribute it and/or modify
// it under the terms of the GNU Affero General Public License as published by
// the Free Software Foundation, either version 3 of the License, or
// (at your option) any later version.
//
// This program is distributed in the hope that it will be useful,
// but WITHOUT ANY WARRANTY; without even the implied warranty of
// MERCHANTABILITY or FITNESS FOR A PARTICULAR PURPOSE.  See the
// GNU Affero General Public License for more details.
//
// You should have received a copy of the GNU Affero General Public License
// along with this program.  If not, see <https://www.gnu.org/licenses/>.

package main

import (
	"context"
	_ "embed"
	"encoding/json"
	"errors"
	"fmt"
	"os"
	"strconv"
	"sync"
	"time"

	flag "maunium.net/go/mauflag"
	log "maunium.net/go/maulogger/v2"

	"maunium.net/go/mautrix"
	"maunium.net/go/mautrix/appservice"
	"maunium.net/go/mautrix/bridge"
	"maunium.net/go/mautrix/bridge/commands"
	"maunium.net/go/mautrix/id"
	"maunium.net/go/mautrix/util/configupgrade"

	"go.mau.fi/mautrix-imessage/config"
	"go.mau.fi/mautrix-imessage/database"
	"go.mau.fi/mautrix-imessage/imessage"
	_ "go.mau.fi/mautrix-imessage/imessage/ios"
	_ "go.mau.fi/mautrix-imessage/imessage/mac-nosip"
	"go.mau.fi/mautrix-imessage/ipc"
)

var (
	// These are filled at build time with the -X linker flag
	Tag       = "unknown"
	Commit    = "unknown"
	BuildTime = "unknown"
)

//go:embed example-config.yaml
var ExampleConfig string

var configURL = flag.MakeFull("u", "url", "The URL to download the config file from.", "").String()
var configOutputRedirect = flag.MakeFull("o", "output-redirect", "Whether or not to output the URL of the first redirect when downloading the config file.", "false").Bool()
var checkPermissions = flag.MakeFull("p", "check-permissions", "Check for full disk access permissions and quit.", "false").Bool()

type IMBridge struct {
	bridge.Bridge
	Config    *config.Config
	DB        *database.Database
	IM        imessage.API
	IMHandler *iMessageHandler
	IPC       *ipc.Processor

<<<<<<< HEAD
	err = reg.Save(*registrationPath)
	if err != nil {
		_, _ = fmt.Fprintln(os.Stderr, "Failed to save registration:", err)
		os.Exit(21)
	}

	err = bridge.Config.Save(*configPath)
	if err != nil {
		_, _ = fmt.Fprintln(os.Stderr, "Failed to save config:", err)
		os.Exit(22)
	}
	fmt.Println("Registration generated. Add the path to the registration to your Synapse config, restart it, then start the bridge.")
	os.Exit(0)
}

type Bridge struct {
	AS             *appservice.AppService
	EventProcessor *appservice.EventProcessor
	MatrixHandler  *MatrixHandler
	Config         *config.Config
	DB             *database.Database
	Log            log.Logger
	StateStore     *database.SQLStateStore
	Bot            *appservice.IntentAPI
	Crypto         Crypto
	IM             imessage.API
	IMHandler      *iMessageHandler
	IPC            *ipc.Processor
	Formatter      *Formatter
=======
	WebsocketHandler *WebsocketCommandHandler
>>>>>>> 4e067d3e

	user          *User
	portalsByMXID map[id.RoomID]*Portal
	portalsByGUID map[string]*Portal
	portalsLock   sync.Mutex
	userCache     map[id.UserID]*User
	puppets       map[string]*Puppet
	puppetsLock   sync.Mutex
	stopping      bool
	stop          chan struct{}
	stopPinger    chan struct{}
	latestState   *imessage.BridgeStatus
	pushKey       *imessage.PushKeyRequest

	shortCircuitReconnectBackoff chan struct{}
	websocketStarted             chan struct{}
	websocketStopped             chan struct{}

	suppressSyncStart bool

	SendStatusStartTS    int64
	sendStatusUpdateInfo bool
}

func (br *IMBridge) GetExampleConfig() string {
	return ExampleConfig
}

func (br *IMBridge) GetConfigPtr() interface{} {
	br.Config = &config.Config{
		BaseConfig: &br.Bridge.Config,
	}
	br.Config.BaseConfig.Bridge = &br.Config.Bridge
	return br.Config
}

func (br *IMBridge) GetIPortal(roomID id.RoomID) bridge.Portal {
	portal := br.GetPortalByMXID(roomID)
	if portal != nil {
		return portal
	}
	return nil
}

func (br *IMBridge) GetAllIPortals() (iportals []bridge.Portal) {
	portals := br.GetAllPortals()
	iportals = make([]bridge.Portal, len(portals))
	for i, portal := range portals {
		iportals[i] = portal
	}
	return iportals
}

func (br *IMBridge) GetIUser(id id.UserID, create bool) bridge.User {
	if id == br.user.MXID {
		return br.user
	}
	cached, ok := br.userCache[id]
	if !ok {
		if !create {
			return nil
		}
		cached = &User{
			User:   &database.User{MXID: id},
			bridge: br,
			log:    br.Log.Sub("ExtUser").Sub(id.String()),
		}
		br.userCache[id] = cached
	}
	return cached
}

func (br *IMBridge) IsGhost(userID id.UserID) bool {
	_, isPuppet := br.ParsePuppetMXID(userID)
	return isPuppet
}

func (br *IMBridge) GetIGhost(userID id.UserID) bridge.Ghost {
	puppet := br.GetPuppetByMXID(userID)
	if puppet != nil {
		return puppet
	}
	return nil
}

func (br *IMBridge) CreatePrivatePortal(roomID id.RoomID, user bridge.User, ghost bridge.Ghost) {
	// TODO implement
}

func (br *IMBridge) ensureConnection() {
	for {
		resp, err := br.Bot.Whoami()
		if err != nil {
			if httpErr, ok := err.(mautrix.HTTPError); ok && httpErr.RespError != nil && httpErr.RespError.ErrCode == "M_UNKNOWN_ACCESS_TOKEN" {
				br.Log.Fatalln("Access token invalid. Is the registration installed in your homeserver correctly?")
				os.Exit(16)
			}
			br.Log.Errorfln("Failed to connect to homeserver: %v. Retrying in 10 seconds...", err)
			time.Sleep(10 * time.Second)
		} else if resp.UserID != br.Bot.UserID {
			br.Log.Fatalln("Unexpected user ID in whoami call: got %s, expected %s", resp.UserID, br.Bot.UserID)
			os.Exit(17)
		} else {
			break
		}
	}
}

func (br *IMBridge) PreInit() {
	br.Log = log.Createm(map[string]interface{}{
		"username": br.Config.Bridge.User.String(),
	})
}

<<<<<<< HEAD
	bridge.Config.Logging.Configure(bridge.Log)
	log.DefaultLogger = bridge.Log.(*log.BasicLogger)
	if len(bridge.Config.Logging.FileNameFormat) > 0 {
		err = log.OpenFile()
		if err != nil {
			_, _ = fmt.Fprintln(os.Stderr, "Failed to open log file:", err)
			os.Exit(12)
		}
	}
	bridge.Log.Infoln("Initializing", VersionString)
	bridge.AS.Log = log.Sub("Matrix")

	bridge.Log.Debugln("Initializing database connection")
	bridge.DB, err = database.New("sqlite3", bridge.Config.AppService.Database, bridge.Log)
	if err != nil {
		bridge.Log.Fatalln("Failed to initialize database connection:", err)
		os.Exit(13)
	}

	bridge.Log.Debugln("Initializing state store")
	bridge.StateStore = database.NewSQLStateStore(bridge.DB)
	bridge.AS.StateStore = bridge.StateStore

	bridge.Log.Debugln("Initializing Matrix event processor")
	bridge.EventProcessor = appservice.NewEventProcessor(bridge.AS)
	bridge.Formatter = NewFormatter(bridge)
	bridge.Log.Debugln("Initializing Matrix event handler")
	bridge.MatrixHandler = NewMatrixHandler(bridge)
=======
func (br *IMBridge) Init() {
	br.CommandProcessor = commands.NewProcessor(&br.Bridge)
	br.DB = database.New(br.Bridge.DB)
>>>>>>> 4e067d3e

	br.IPC = ipc.NewStdioProcessor(br.Log, br.Config.IMessage.LogIPCPayloads)
	br.IPC.SetHandler("reset-encryption", br.ipcResetEncryption)
	br.IPC.SetHandler("ping", br.ipcPing)
	br.IPC.SetHandler("ping-server", br.ipcPingServer)
	br.IPC.SetHandler("stop", br.ipcStop)

	br.Log.Debugln("Initializing iMessage connector")
	var err error
	br.IM, err = imessage.NewAPI(br)
	if err != nil {
		br.Log.Fatalln("Failed to initialize iMessage connector:", err)
		os.Exit(14)
	}

	br.IMHandler = NewiMessageHandler(br)
	br.WebsocketHandler = NewWebsocketCommandHandler(br)
}

type PingResponse struct {
	OK bool `json:"ok"`
}

func (br *IMBridge) GetIPC() *ipc.Processor {
	return br.IPC
}

func (br *IMBridge) GetLog() log.Logger {
	return br.Log
}

func (br *IMBridge) GetConnectorConfig() *imessage.PlatformConfig {
	return &br.Config.IMessage
}

type PingData struct {
	Timestamp int64 `json:"timestamp"`
}

func (br *IMBridge) PingServer() (start, serverTs, end time.Time) {
	if !br.AS.HasWebsocket() {
		br.Log.Debugln("Received server ping request, but no websocket connected. Trying to short-circuit backoff sleep")
		select {
		case br.shortCircuitReconnectBackoff <- struct{}{}:
		default:
			br.Log.Warnfln("Failed to ping websocket: not connected and no backoff?")
			return
		}
		select {
		case <-br.websocketStarted:
		case <-time.After(15 * time.Second):
			if !br.AS.HasWebsocket() {
				br.Log.Warnfln("Failed to ping websocket: didn't connect after 15 seconds of waiting")
				return
			}
		}
	}
	start = time.Now()
	var resp PingData
	br.Log.Debugln("Pinging appservice websocket")
	ctx, cancel := context.WithTimeout(context.Background(), 10*time.Second)
	defer cancel()
	err := br.AS.RequestWebsocket(ctx, &appservice.WebsocketRequest{
		Command: "ping",
		Data:    &PingData{Timestamp: start.UnixNano() / int64(time.Millisecond)},
	}, &resp)
	end = time.Now()
	if err != nil {
		br.Log.Warnfln("Websocket ping returned error in %s: %v", end.Sub(start), err)
		br.AS.StopWebsocket(fmt.Errorf("websocket ping returned error in %s: %w", end.Sub(start), err))
	} else {
		serverTs = time.Unix(0, resp.Timestamp*int64(time.Millisecond))
		br.Log.Debugfln("Websocket ping returned success: request took %s, response took %s", serverTs.Sub(start), end.Sub(serverTs))
	}
	return
}

func (br *IMBridge) ipcResetEncryption(_ json.RawMessage) interface{} {
	br.Crypto.Reset()
	return PingResponse{true}
}

func (br *IMBridge) ipcPing(_ json.RawMessage) interface{} {
	return PingResponse{true}
}

type PingServerResponse struct {
	Start  int64 `json:"start_ts"`
	Server int64 `json:"server_ts"`
	End    int64 `json:"end_ts"`
}

func (br *IMBridge) ipcPingServer(_ json.RawMessage) interface{} {
	start, server, end := br.PingServer()
	return &PingServerResponse{
		Start:  start.UnixNano(),
		Server: server.UnixNano(),
		End:    end.UnixNano(),
	}
}

const defaultReconnectBackoff = 2 * time.Second
const maxReconnectBackoff = 2 * time.Minute
const reconnectBackoffReset = 5 * time.Minute

type StartSyncRequest struct {
	AccessToken string      `json:"access_token"`
	DeviceID    id.DeviceID `json:"device_id"`
	UserID      id.UserID   `json:"user_id"`
}

const BridgeStatusConnected = "CONNECTED"

func (br *IMBridge) SendBridgeStatus(state imessage.BridgeStatus) {
	br.Log.Debugln("Sending bridge status to server")
	if state.Timestamp == 0 {
		state.Timestamp = time.Now().Unix()
	}
	if state.TTL == 0 {
		state.TTL = 600
	}
	if len(state.Source) == 0 {
		state.Source = "bridge"
	}
	if len(state.UserID) == 0 {
		state.UserID = br.user.MXID
	}
	if br.IM.Capabilities().BridgeState {
		br.latestState = &state
	}
	err := br.AS.SendWebsocket(&appservice.WebsocketRequest{
		Command: "bridge_status",
		Data:    &state,
	})
	if err != nil {
		br.Log.Warnln("Error sending pong status:", err)
	}
}

func (br *IMBridge) sendPushKey() {
	if br.pushKey == nil {
		return
	}
	err := br.AS.RequestWebsocket(context.Background(), &appservice.WebsocketRequest{
		Command: "push_key",
		Data:    br.pushKey,
	}, nil)
	if err != nil {
		// Don't care about websocket not connected errors, we'll retry automatically when reconnecting
		if !errors.Is(err, appservice.ErrWebsocketNotConnected) {
			br.Log.Warnln("Error sending push key to asmux:", err)
		}
	} else {
		br.Log.Infoln("Successfully sent push key to asmux")
	}
}

func (br *IMBridge) SetPushKey(req *imessage.PushKeyRequest) {
	if req.PushKeyTS == 0 {
		req.PushKeyTS = time.Now().Unix()
	}
	br.pushKey = req
	go br.sendPushKey()
}

func (br *IMBridge) RequestStartSync() {
	if !br.Config.Bridge.Encryption.Appservice || br.Crypto == nil || !br.AS.HasWebsocket() {
		return
	}
	resp := map[string]interface{}{}
	br.Log.Debugln("Sending /sync start request through websocket")
	cryptoClient := br.Crypto.Client()
	ctx, cancel := context.WithTimeout(context.Background(), 3*time.Minute)
	defer cancel()
	err := br.AS.RequestWebsocket(ctx, &appservice.WebsocketRequest{
		Command:  "start_sync",
		Deadline: 30 * time.Second,
		Data: &StartSyncRequest{
			AccessToken: cryptoClient.AccessToken,
			DeviceID:    cryptoClient.DeviceID,
			UserID:      cryptoClient.UserID,
		},
	}, &resp)
	if err != nil {
		go br.WebsocketHandler.HandleSyncProxyError(nil, err)
	} else {
		br.Log.Debugln("Started receiving encryption data with sync proxy:", resp)
	}
}

func (br *IMBridge) startWebsocket(wg *sync.WaitGroup) {
	var wgOnce sync.Once
	onConnect := func() {
		if br.latestState != nil {
			go br.SendBridgeStatus(*br.latestState)
		} else if !br.IM.Capabilities().BridgeState {
			go br.SendBridgeStatus(imessage.BridgeStatus{StateEvent: BridgeStatusConnected})
		}
		go br.sendPushKey()
		if !br.suppressSyncStart {
			br.RequestStartSync()
		}
		wgOnce.Do(wg.Done)
		select {
		case br.websocketStarted <- struct{}{}:
		default:
		}
	}
	reconnectBackoff := defaultReconnectBackoff
	lastDisconnect := time.Now().UnixNano()
	defer func() {
		br.Log.Debugfln("Appservice websocket loop finished")
		close(br.websocketStopped)
	}()
	for {
		err := br.AS.StartWebsocket(br.Config.Homeserver.WSProxy, onConnect)
		if err == appservice.ErrWebsocketManualStop {
			return
		} else if closeCommand := (&appservice.CloseCommand{}); errors.As(err, &closeCommand) && closeCommand.Status == appservice.MeowConnectionReplaced {
			br.Log.Infoln("Appservice websocket closed by another instance of the bridge, shutting down...")
			br.Stop()
			return
		} else if err != nil {
			br.Log.Errorln("Error in appservice websocket:", err)
		}
		if br.stopping {
			return
		}
		now := time.Now().UnixNano()
		if lastDisconnect+reconnectBackoffReset.Nanoseconds() < now {
			reconnectBackoff = defaultReconnectBackoff
		} else {
			reconnectBackoff *= 2
			if reconnectBackoff > maxReconnectBackoff {
				reconnectBackoff = maxReconnectBackoff
			}
		}
		lastDisconnect = now
		br.Log.Infofln("Websocket disconnected, reconnecting in %d seconds...", int(reconnectBackoff.Seconds()))
		select {
		case <-br.shortCircuitReconnectBackoff:
			br.Log.Debugln("Reconnect backoff was short-circuited")
		case <-time.After(reconnectBackoff):
		}
		if br.stopping {
			return
		}
	}
}

func (br *IMBridge) connectToiMessage(wg *sync.WaitGroup) {
	err := br.IM.Start(wg.Done)
	if err != nil {
		br.Log.Fatalln("Error in iMessage connection:", err)
		os.Exit(40)
	}
}

func (br *IMBridge) Start() {
	if br.Config.Bridge.MessageStatusEvents {
		sendStatusStart := br.DB.KV.Get(database.KVSendStatusStart)
		if len(sendStatusStart) > 0 {
			br.SendStatusStartTS, _ = strconv.ParseInt(sendStatusStart, 10, 64)
		}
		if br.SendStatusStartTS == 0 {
			br.SendStatusStartTS = time.Now().UnixMilli()
			br.DB.KV.Set(database.KVSendStatusStart, strconv.FormatInt(br.SendStatusStartTS, 10))
			br.sendStatusUpdateInfo = true
		}
	}

	needsPortalFinding := br.Config.Bridge.FindPortalsIfEmpty && br.DB.Portal.Count() == 0
	if needsPortalFinding {
		br.suppressSyncStart = true
	} else if br.Crypto != nil {
		br.Crypto.RegisterAppserviceListener()
	}

	br.Log.Debugln("Finding bridge user")
	br.user = br.loadDBUser()
	br.user.initDoublePuppet()
	var startupGroup sync.WaitGroup
	startupGroup.Add(2)
	br.Log.Debugln("Connecting to iMessage")
	go br.connectToiMessage(&startupGroup)
	br.Log.Debugln("Starting application service websocket")
	go br.startWebsocket(&startupGroup)

	if needsPortalFinding {
		br.Log.Infoln("Portal database is empty, finding portals from Matrix room state")
		err := br.FindPortalsFromMatrix()
		if err != nil {
			br.Log.Fatalln("Error finding portals:", err)
			os.Exit(30)
		}
		// The database was probably reset, so log out of all bridge bot devices to keep the list clean
		if br.Crypto != nil {
			br.Crypto.Reset()
		}
		br.suppressSyncStart = false
	}

	br.Log.Debugln("Starting iMessage handler")
	go br.IMHandler.Start()
	startupGroup.Wait()
	br.Log.Debugln("Starting IPC loop")
	go br.IPC.Loop()

	go br.StartupSync()
	br.Log.Infoln("Initialization complete")
	go br.PeriodicSync()

	br.stopPinger = make(chan struct{})
	if br.Config.Homeserver.WSPingInterval > 0 {
		go br.serverPinger()
	}
}

func (br *IMBridge) serverPinger() {
	interval := time.Duration(br.Config.Homeserver.WSPingInterval) * time.Second
	clock := time.NewTicker(interval)
	defer func() {
		br.Log.Infofln("Websocket pinger stopped")
		clock.Stop()
	}()
	br.Log.Infofln("Pinging websocket every %s", interval)
	for {
		select {
		case <-clock.C:
			br.PingServer()
		case <-br.stopPinger:
			return
		}
		if br.stopping {
			return
		}
	}
}

func (br *IMBridge) StartupSync() {
	resp, err := br.IM.PreStartupSyncHook()
	if err != nil {
		br.Log.Errorln("iMessage connector returned error in startup sync hook:", err)
	} else if resp.SkipSync {
		br.Log.Debugln("Skipping startup sync")
		return
	}

	forceUpdateBridgeInfo := br.sendStatusUpdateInfo ||
		br.DB.KV.Get(database.KVBridgeInfoVersion) != database.ExpectedBridgeInfoVersion
	alreadySynced := make(map[string]bool)
	for _, portal := range br.GetAllPortals() {
		removed := portal.CleanupIfEmpty(true)
		if !removed && len(portal.MXID) > 0 {
			portal.log.Infoln("Syncing portal (startup sync, existing portal)")
			retargeted, tombstoned := portal.TombstoneOrReIDIfNeeded()
			if tombstoned {
				continue
			}
			portal.Sync(true)
			alreadySynced[portal.GUID] = true
			if forceUpdateBridgeInfo || retargeted {
				portal.UpdateBridgeInfo()
			}
		}
	}
	if forceUpdateBridgeInfo {
		br.DB.KV.Set(database.KVBridgeInfoVersion, database.ExpectedBridgeInfoVersion)
	}
	syncChatMaxAge := time.Duration(br.Config.Bridge.ChatSyncMaxAge*24*60) * time.Minute
	chats, err := br.IM.GetChatsWithMessagesAfter(time.Now().Add(-syncChatMaxAge))
	if err != nil {
		br.Log.Errorln("Failed to get chat list to backfill:", err)
		return
	}
	for _, chatID := range chats {
		if _, isSynced := alreadySynced[chatID]; !isSynced {
			portal := br.GetPortalByGUID(chatID)
			portal.log.Infoln("Syncing portal (startup sync, new portal)")
			portal.Sync(true)
		}
	}
	br.Log.Infoln("Startup sync complete")
}

func (br *IMBridge) PeriodicSync() {
	if !br.Config.Bridge.PeriodicSync {
		br.Log.Debugln("Periodic sync is disabled")
		return
	}
	br.Log.Debugln("Periodic sync is enabled")
	for {
		time.Sleep(time.Hour)
		br.Log.Infoln("Executing periodic chat/contact info sync")
		for _, portal := range br.GetAllPortals() {
			if len(portal.MXID) > 0 {
				portal.log.Infoln("Syncing portal (periodic sync, existing portal)")
				portal.Sync(false)
			}
		}
	}
}

func (br *IMBridge) UpdateBotProfile() {
	br.Log.Debugln("Updating bot profile")
	botConfig := br.Config.AppService.Bot

	var err error
	if botConfig.Avatar == "remove" {
		err = br.Bot.SetAvatarURL(id.ContentURI{})
	} else if len(botConfig.Avatar) > 0 && !botConfig.ParsedAvatar.IsEmpty() {
		err = br.Bot.SetAvatarURL(botConfig.ParsedAvatar)
	}
	if err != nil {
		br.Log.Warnln("Failed to update bot avatar:", err)
	}

	if botConfig.Displayname == "remove" {
		err = br.Bot.SetDisplayName("")
	} else if len(botConfig.Avatar) > 0 {
		err = br.Bot.SetDisplayName(botConfig.Displayname)
	}
	if err != nil {
		br.Log.Warnln("Failed to update bot displayname:", err)
	}
}

func (br *IMBridge) ipcStop(_ json.RawMessage) interface{} {
	br.Stop()
	return nil
}

func (br *IMBridge) Stop() {
	select {
	case br.stop <- struct{}{}:
	default:
	}
}

func (br *IMBridge) internalStop() {
	br.stopping = true
	if br.Crypto != nil {
		br.Crypto.Stop()
	}
	select {
	case br.stopPinger <- struct{}{}:
	default:
	}
	br.Log.Debugln("Stopping transaction websocket")
	br.AS.StopWebsocket(appservice.ErrWebsocketManualStop)
	br.Log.Debugln("Stopping event processor")
	br.EventProcessor.Stop()
	br.Log.Debugln("Stopping iMessage connector")
	br.IM.Stop()
	br.IMHandler.Stop()
	// Short-circuit reconnect backoff so the websocket loop exits even if it's disconnected
	select {
	case br.shortCircuitReconnectBackoff <- struct{}{}:
	default:
	}
	select {
	case <-br.websocketStopped:
	case <-time.After(4 * time.Second):
		br.Log.Warnln("Timed out waiting for websocket to close")
	}
}

func (br *IMBridge) HandleFlags() bool {
	if *checkPermissions {
		checkMacPermissions()
		return true
	}
	if len(*configURL) > 0 {
		err := config.Download(*configURL, br.ConfigPath, *configOutputRedirect)
		if err != nil {
			_, _ = fmt.Fprintf(os.Stderr, "Failed to download config: %v\n", err)
			os.Exit(2)
		}
	}
	return false
}

func main() {
	br := &IMBridge{
		portalsByMXID: make(map[id.RoomID]*Portal),
		portalsByGUID: make(map[string]*Portal),
		puppets:       make(map[string]*Puppet),
		userCache:     make(map[id.UserID]*User),
		stop:          make(chan struct{}, 1),

		shortCircuitReconnectBackoff: make(chan struct{}),
		websocketStarted:             make(chan struct{}),
		websocketStopped:             make(chan struct{}),
	}
	br.Bridge = bridge.Bridge{
		Name: "mautrix-imessage",

		URL:          "https://github.com/mautrix/imessage",
		Description:  "A Matrix-iMessage puppeting bridge.",
		Version:      "0.1.0",
		ProtocolName: "iMessage",

		AdditionalShortFlags: "po",
		AdditionalLongFlags:  " [-u <url>]",

		CryptoPickleKey: "go.mau.fi/mautrix-imessage",

		ConfigUpgrader: &configupgrade.StructUpgrader{
			SimpleUpgrader: configupgrade.SimpleUpgrader(config.DoUpgrade),
			Blocks:         config.SpacedBlocks,
			Base:           ExampleConfig,
		},

		Child: br,
	}
	br.InitVersion(Tag, Commit, BuildTime)

	br.Main()
}<|MERGE_RESOLUTION|>--- conflicted
+++ resolved
@@ -67,39 +67,7 @@
 	IMHandler *iMessageHandler
 	IPC       *ipc.Processor
 
-<<<<<<< HEAD
-	err = reg.Save(*registrationPath)
-	if err != nil {
-		_, _ = fmt.Fprintln(os.Stderr, "Failed to save registration:", err)
-		os.Exit(21)
-	}
-
-	err = bridge.Config.Save(*configPath)
-	if err != nil {
-		_, _ = fmt.Fprintln(os.Stderr, "Failed to save config:", err)
-		os.Exit(22)
-	}
-	fmt.Println("Registration generated. Add the path to the registration to your Synapse config, restart it, then start the bridge.")
-	os.Exit(0)
-}
-
-type Bridge struct {
-	AS             *appservice.AppService
-	EventProcessor *appservice.EventProcessor
-	MatrixHandler  *MatrixHandler
-	Config         *config.Config
-	DB             *database.Database
-	Log            log.Logger
-	StateStore     *database.SQLStateStore
-	Bot            *appservice.IntentAPI
-	Crypto         Crypto
-	IM             imessage.API
-	IMHandler      *iMessageHandler
-	IPC            *ipc.Processor
-	Formatter      *Formatter
-=======
 	WebsocketHandler *WebsocketCommandHandler
->>>>>>> 4e067d3e
 
 	user          *User
 	portalsByMXID map[id.RoomID]*Portal
@@ -214,40 +182,9 @@
 	})
 }
 
-<<<<<<< HEAD
-	bridge.Config.Logging.Configure(bridge.Log)
-	log.DefaultLogger = bridge.Log.(*log.BasicLogger)
-	if len(bridge.Config.Logging.FileNameFormat) > 0 {
-		err = log.OpenFile()
-		if err != nil {
-			_, _ = fmt.Fprintln(os.Stderr, "Failed to open log file:", err)
-			os.Exit(12)
-		}
-	}
-	bridge.Log.Infoln("Initializing", VersionString)
-	bridge.AS.Log = log.Sub("Matrix")
-
-	bridge.Log.Debugln("Initializing database connection")
-	bridge.DB, err = database.New("sqlite3", bridge.Config.AppService.Database, bridge.Log)
-	if err != nil {
-		bridge.Log.Fatalln("Failed to initialize database connection:", err)
-		os.Exit(13)
-	}
-
-	bridge.Log.Debugln("Initializing state store")
-	bridge.StateStore = database.NewSQLStateStore(bridge.DB)
-	bridge.AS.StateStore = bridge.StateStore
-
-	bridge.Log.Debugln("Initializing Matrix event processor")
-	bridge.EventProcessor = appservice.NewEventProcessor(bridge.AS)
-	bridge.Formatter = NewFormatter(bridge)
-	bridge.Log.Debugln("Initializing Matrix event handler")
-	bridge.MatrixHandler = NewMatrixHandler(bridge)
-=======
 func (br *IMBridge) Init() {
 	br.CommandProcessor = commands.NewProcessor(&br.Bridge)
 	br.DB = database.New(br.Bridge.DB)
->>>>>>> 4e067d3e
 
 	br.IPC = ipc.NewStdioProcessor(br.Log, br.Config.IMessage.LogIPCPayloads)
 	br.IPC.SetHandler("reset-encryption", br.ipcResetEncryption)
