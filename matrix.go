--- conflicted
+++ resolved
@@ -223,233 +223,5 @@
 	}
 	time.Sleep(mx.syncProxyBackoff)
 	atomic.StoreInt64(&mx.syncProxyWaiting, 0)
-<<<<<<< HEAD
-	mx.bridge.requestStartSync()
-}
-
-func (mx *MatrixHandler) HandleEncryption(evt *event.Event) {
-	if evt.Content.AsEncryption().Algorithm != id.AlgorithmMegolmV1 {
-		return
-	}
-	portal := mx.bridge.GetPortalByMXID(evt.RoomID)
-	if portal != nil && !portal.Encrypted {
-		mx.log.Debugfln("%s enabled encryption in %s", evt.Sender, evt.RoomID)
-		portal.Encrypted = true
-		portal.Update()
-	}
-}
-
-func (mx *MatrixHandler) joinAndCheckMembers(evt *event.Event, intent *appservice.IntentAPI) *mautrix.RespJoinedMembers {
-	resp, err := intent.JoinRoomByID(evt.RoomID)
-	if err != nil {
-		mx.log.Debugfln("Failed to join room %s as %s with invite from %s: %v", evt.RoomID, intent.UserID, evt.Sender, err)
-		return nil
-	}
-
-	members, err := intent.JoinedMembers(resp.RoomID)
-	if err != nil {
-		mx.log.Debugfln("Failed to get members in room %s after accepting invite from %s as %s: %v", resp.RoomID, evt.Sender, intent.UserID, err)
-		_, _ = intent.LeaveRoom(resp.RoomID)
-		return nil
-	}
-
-	if len(members.Joined) < 2 {
-		mx.log.Debugln("Leaving empty room", resp.RoomID, "after accepting invite from", evt.Sender, "as", intent.UserID)
-		_, _ = intent.LeaveRoom(resp.RoomID)
-		return nil
-	}
-	return members
-}
-
-func (mx *MatrixHandler) HandleBotInvite(evt *event.Event) {
-	intent := mx.as.BotIntent()
-
-	if evt.Sender != mx.bridge.user.MXID {
-		return
-	}
-
-	mx.joinAndCheckMembers(evt, intent)
-}
-
-func (mx *MatrixHandler) HandleMembership(evt *event.Event) {
-	if _, isPuppet := mx.bridge.ParsePuppetMXID(evt.Sender); evt.Sender == mx.bridge.Bot.UserID || isPuppet {
-		return
-	}
-
-	if mx.bridge.Crypto != nil {
-		mx.bridge.Crypto.HandleMemberEvent(evt)
-	}
-
-	content := evt.Content.AsMember()
-	if content.Membership == event.MembershipInvite && id.UserID(evt.GetStateKey()) == mx.as.BotMXID() {
-		mx.HandleBotInvite(evt)
-		return
-	} else if content.Membership == event.MembershipLeave {
-		portal := mx.bridge.GetPortalByMXID(evt.RoomID)
-		if portal != nil {
-			mx.log.Debugfln("Got leave event of %s in %s, checking if it needs to be cleaned up", evt.GetStateKey(), evt.RoomID)
-			portal.CleanupIfEmpty(true)
-		}
-	}
-
-	// TODO handle puppet invites to create chats?
-}
-
-func (mx *MatrixHandler) shouldIgnoreEvent(evt *event.Event) bool {
-	if mx.bridge.isBridgeOwnedMXID(evt.Sender) {
-		return true
-	} else if evt.Sender != mx.bridge.user.MXID && !mx.bridge.Config.Bridge.Relay.IsWhitelisted(evt.Sender) {
-		return true
-	} else if val, ok := evt.Content.Raw[doublePuppetKey].(string); ok && evt.Sender == mx.bridge.user.MXID && val == doublePuppetValue {
-		return true
-	}
-	return false
-}
-
-const sessionWaitTimeout = 5 * time.Second
-
-func (mx *MatrixHandler) HandleEncrypted(evt *event.Event) {
-	if mx.shouldIgnoreEvent(evt) || mx.bridge.Crypto == nil {
-		return
-	}
-
-	decrypted, err := mx.bridge.Crypto.Decrypt(evt)
-	decryptionRetryCount := 0
-	if errors.Is(err, NoSessionFound) {
-		content := evt.Content.AsEncrypted()
-		mx.log.Debugfln("Couldn't find session %s trying to decrypt %s, waiting %d seconds...", content.SessionID, evt.ID, int(sessionWaitTimeout.Seconds()))
-		mx.as.SendErrorMessageSendCheckpoint(evt, appservice.StepDecrypted, err, false, decryptionRetryCount)
-		decryptionRetryCount++
-		if mx.bridge.Crypto.WaitForSession(evt.RoomID, content.SenderKey, content.SessionID, sessionWaitTimeout) {
-			mx.log.Debugfln("Got session %s after waiting, trying to decrypt %s again", content.SessionID, evt.ID)
-			decrypted, err = mx.bridge.Crypto.Decrypt(evt)
-		} else {
-			mx.as.SendErrorMessageSendCheckpoint(evt, appservice.StepDecrypted, fmt.Errorf("didn't receive encryption keys"), false, decryptionRetryCount)
-			go mx.waitLongerForSession(evt)
-			return
-		}
-	}
-	if err != nil {
-		mx.as.SendErrorMessageSendCheckpoint(evt, appservice.StepDecrypted, err, true, decryptionRetryCount)
-
-		mx.log.Warnfln("Failed to decrypt %s: %v", evt.ID, err)
-		_, _ = mx.bridge.Bot.SendNotice(evt.RoomID, fmt.Sprintf("\u26a0 Your message was not bridged: %v", err))
-		return
-	}
-	mx.as.SendMessageSendCheckpoint(evt, appservice.StepDecrypted, decryptionRetryCount)
-	mx.bridge.EventProcessor.Dispatch(decrypted)
-}
-
-func (mx *MatrixHandler) waitLongerForSession(evt *event.Event) {
-	const extendedTimeout = sessionWaitTimeout * 3
-
-	content := evt.Content.AsEncrypted()
-	mx.log.Debugfln("Couldn't find session %s trying to decrypt %s, waiting %d more seconds...",
-		content.SessionID, evt.ID, int(extendedTimeout.Seconds()))
-
-	go mx.bridge.Crypto.RequestSession(evt.RoomID, content.SenderKey, content.SessionID, evt.Sender, content.DeviceID)
-
-	resp, err := mx.bridge.Bot.SendNotice(evt.RoomID, fmt.Sprintf(
-		"\u26a0 Your message was not bridged: the bridge hasn't received the decryption keys. "+
-			"The bridge will retry for %d seconds. If this error keeps happening, try restarting your client.",
-		int(extendedTimeout.Seconds())))
-	if err != nil {
-		mx.log.Errorfln("Failed to send decryption error to %s: %v", evt.RoomID, err)
-	}
-	update := event.MessageEventContent{MsgType: event.MsgNotice}
-
-	if mx.bridge.Crypto.WaitForSession(evt.RoomID, content.SenderKey, content.SessionID, extendedTimeout) {
-		mx.log.Debugfln("Got session %s after waiting more, trying to decrypt %s again", content.SessionID, evt.ID)
-		var decrypted *event.Event
-		decrypted, err = mx.bridge.Crypto.Decrypt(evt)
-		if err == nil {
-			mx.as.SendMessageSendCheckpoint(evt, appservice.StepDecrypted, 2)
-			mx.bridge.EventProcessor.Dispatch(decrypted)
-			_, _ = mx.bridge.Bot.RedactEvent(evt.RoomID, resp.EventID)
-			return
-		}
-		mx.log.Warnfln("Failed to decrypt %s: %v", evt.ID, err)
-		mx.as.SendErrorMessageSendCheckpoint(evt, appservice.StepDecrypted, err, true, 2)
-		update.Body = fmt.Sprintf("\u26a0 Your message was not bridged: %v", err)
-	} else {
-		mx.log.Debugfln("Didn't get %s, giving up on %s", content.SessionID, evt.ID)
-		mx.as.SendErrorMessageSendCheckpoint(evt, appservice.StepDecrypted, fmt.Errorf("didn't receive encryption keys"), true, 2)
-		update.Body = "\u26a0 Your message was not bridged: the bridge hasn't received the decryption keys. " +
-			"If this error keeps happening, try restarting your client."
-	}
-
-	newContent := update
-	update.NewContent = &newContent
-	if resp != nil {
-		update.RelatesTo = &event.RelatesTo{
-			Type:    event.RelReplace,
-			EventID: resp.EventID,
-		}
-	}
-	_, err = mx.bridge.Bot.SendMessageEvent(evt.RoomID, event.EventMessage, &update)
-	if err != nil {
-		mx.log.Debugfln("Failed to update decryption error notice %s: %v", resp.EventID, err)
-	}
-}
-
-func (mx *MatrixHandler) HandleMessage(evt *event.Event) {
-	if mx.shouldIgnoreEvent(evt) {
-		return
-	}
-	content := evt.Content.AsMessage()
-	content.RemoveReplyFallback()
-	if evt.Sender == mx.bridge.user.MXID && content.MsgType == event.MsgText && strings.HasPrefix(content.Body, mx.bridge.Config.Bridge.CommandPrefix) {
-		content.Body = strings.TrimPrefix(content.Body, mx.bridge.Config.Bridge.CommandPrefix)
-		content.Body = strings.TrimLeft(content.Body, " ")
-		mx.cmd.Handle(evt.RoomID, evt.ID, content.Body, content.GetReplyTo())
-		return
-	}
-
-	portal := mx.bridge.GetPortalByMXID(evt.RoomID)
-	if portal != nil {
-		portal.MatrixMessages <- evt
-	}
-}
-
-func (mx *MatrixHandler) HandleReaction(evt *event.Event) {
-	if mx.shouldIgnoreEvent(evt) {
-		return
-	}
-
-	portal := mx.bridge.GetPortalByMXID(evt.RoomID)
-	if portal != nil {
-		portal.HandleMatrixReaction(evt)
-	}
-}
-
-func (mx *MatrixHandler) HandleRedaction(evt *event.Event) {
-	if mx.shouldIgnoreEvent(evt) {
-		return
-	}
-
-	portal := mx.bridge.GetPortalByMXID(evt.RoomID)
-	if portal != nil {
-		portal.HandleMatrixRedaction(evt)
-	}
-}
-
-func (mx *MatrixHandler) HandleReceipt(evt *event.Event) {
-	portal := mx.bridge.GetPortalByMXID(evt.RoomID)
-	if portal == nil {
-		return
-	}
-
-	mx.bridge.user.handleReceiptEvent(portal, evt)
-}
-
-func (mx *MatrixHandler) HandleTyping(evt *event.Event) {
-	portal := mx.bridge.GetPortalByMXID(evt.RoomID)
-	if portal == nil {
-		return
-	}
-
-	mx.bridge.user.handleTypingEvent(portal, evt)
-=======
 	mx.bridge.RequestStartSync()
->>>>>>> 4e067d3e
 }